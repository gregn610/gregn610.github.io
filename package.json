{
  "name": "profile-generator",
  "version": "1.0.0",
  "description": "",
  "main": "index.js",
  "scripts": {
    "test": "echo \"Error: no test specified\" && exit 1"
  },
  "repository": {
    "type": "git",
    "url": "git+https://github.com/github/profile-generator.git"
  },
  "author": "github",
  "license": "ISC",
  "bugs": {
    "url": "https://github.com/github/profile-generator/issues"
  },
  "homepage": "https://github.com/github/profile-generator#readme",
  "dependencies": {
<<<<<<< HEAD
    "github-calendar": "^1.3.1",
    "primer-core": "^6.10.9"
=======
    "primer-core": "^6.10.9",
    "primer-marketing": "^6.3.3"
>>>>>>> 9d192eb7
  }
}<|MERGE_RESOLUTION|>--- conflicted
+++ resolved
@@ -17,12 +17,8 @@
   },
   "homepage": "https://github.com/github/profile-generator#readme",
   "dependencies": {
-<<<<<<< HEAD
     "github-calendar": "^1.3.1",
-    "primer-core": "^6.10.9"
-=======
     "primer-core": "^6.10.9",
     "primer-marketing": "^6.3.3"
->>>>>>> 9d192eb7
   }
 }